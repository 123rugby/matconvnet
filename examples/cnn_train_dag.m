function [net,stats] = cnn_train_dag(net, imdb, getBatch, varargin)
%CNN_TRAIN_DAG Demonstrates training a CNN using the DagNN wrapper
%    CNN_TRAIN_DAG() is similar to CNN_TRAIN(), but works with
%    the DagNN wrapper instead of the SimpleNN wrapper.

% Copyright (C) 2014-16 Andrea Vedaldi.
% All rights reserved.
%
% This file is part of the VLFeat library and is made available under
% the terms of the BSD license (see the COPYING file).

opts.expDir = fullfile('data','exp') ;
opts.continue = true ;
opts.batchSize = 256 ;
opts.numSubBatches = 1 ;
opts.train = [] ;
opts.val = [] ;
opts.gpus = [] ;
opts.prefetch = false ;
opts.numEpochs = 300 ;
opts.learningRate = 0.001 ;
opts.weightDecay = 0.0005 ;
opts.momentum = 0.9 ;
opts.randomSeed = 0 ;
opts.memoryMapFile = fullfile(tempdir, 'matconvnet.bin') ;
opts.profile = false ;

opts.derOutputs = {'objective', 1} ;
opts.extractStatsFn = @extractStats ;
opts.plotStatistics = true;
opts = vl_argparse(opts, varargin) ;

if ~exist(opts.expDir, 'dir'), mkdir(opts.expDir) ; end
if isempty(opts.train), opts.train = find(imdb.images.set==1) ; end
if isempty(opts.val), opts.val = find(imdb.images.set==2) ; end
if isnan(opts.train), opts.train = [] ; end

% -------------------------------------------------------------------------
%                                                            Initialization
% -------------------------------------------------------------------------

evaluateMode = isempty(opts.train) ;
if ~evaluateMode
  if isempty(opts.derOutputs)
    error('DEROUTPUTS must be specified when training.\n') ;
  end
end

state.getBatch = getBatch ;
stats = [] ;

% -------------------------------------------------------------------------
%                                                        Train and validate
% -------------------------------------------------------------------------

modelPath = @(ep) fullfile(opts.expDir, sprintf('net-epoch-%d.mat', ep));
modelFigPath = fullfile(opts.expDir, 'net-train.pdf') ;

start = opts.continue * findLastCheckpoint(opts.expDir) ;
if start >= 1
  fprintf('%s: resuming by loading epoch %d\n', mfilename, start) ;
  [net, stats] = loadState(modelPath(start)) ;
end

for epoch=start+1:opts.numEpochs

  % Set the random seed based on the epoch and opts.randomSeed.
  % This is important for reproducibility, including when training
  % is restarted from a checkpoint.

  rng(epoch + opts.randomSeed) ;
  prepareGPUs(opts, epoch == start+1) ;

  % Train for one epoch.

  state.epoch = epoch ;
  state.learningRate = opts.learningRate(min(epoch, numel(opts.learningRate))) ;
  state.train = opts.train(randperm(numel(opts.train))) ; % shuffle
  state.val = opts.val(randperm(numel(opts.val))) ;
  state.imdb = imdb ;

  if numel(opts.gpus) <= 1
    [stats.train(epoch),prof] = process_epoch(net, state, opts, 'train') ;
    stats.val(epoch) = process_epoch(net, state, opts, 'val') ;
    if opts.profile
      profview(0,prof) ;
      keyboard ;
    end
  else
    savedNet = net.saveobj() ;
    spmd
      net_ = dagnn.DagNN.loadobj(savedNet) ;
      [stats_.train, prof_] = process_epoch(net_, state, opts, 'train') ;
      stats_.val = process_epoch(net_, state, opts, 'val') ;
      if labindex == 1, savedNet_ = net_.saveobj() ; end
    end
    net = dagnn.DagNN.loadobj(savedNet_{1}) ;
    stats__ = accumulateStats(stats_) ;
    stats.train(epoch) = stats__.train ;
    stats.val(epoch) = stats__.val ;
    if opts.profile
      mpiprofile('viewer', [prof_{:,1}]) ;
      keyboard ;
    end
    clear net_ stats_ stats__ savedNet savedNet_ ;
  end

  % save
  if ~evaluateMode
    saveState(modelPath(epoch), net, stats) ;
  end

  if opts.plotStatistics
    switchFigure(1) ; clf ;
    plots = setdiff(...
      cat(2,...
      fieldnames(stats.train)', ...
      fieldnames(stats.val)'), {'num', 'time'}) ;
    for p = plots
      p = char(p) ;
      values = zeros(0, epoch) ;
      leg = {} ;
      for f = {'train', 'val'}
        f = char(f) ;
        if isfield(stats.(f), p)
          tmp = [stats.(f).(p)] ;
          values(end+1,:) = tmp(1,:)' ;
          leg{end+1} = f ;
        end
      end
      subplot(1,numel(plots),find(strcmp(p,plots))) ;
      plot(1:epoch, values','o-') ;
      xlabel('epoch') ;
      title(p) ;
      legend(leg{:}) ;
      grid on ;
    end
    drawnow ;
    print(1, modelFigPath, '-dpdf') ;
  end
end

% -------------------------------------------------------------------------
function [stats, prof] = process_epoch(net, state, opts, mode)
% -------------------------------------------------------------------------

% initialize empty momentum
if strcmp(mode,'train')
  state.momentum = num2cell(zeros(1, numel(net.params))) ;
end

% move CNN  to GPU as needed
numGpus = numel(opts.gpus) ;
if numGpus >= 1
  net.move('gpu') ;
  if strcmp(mode,'train')
    state.momentum = cellfun(@gpuArray,state.momentum,'UniformOutput',false) ;
  end
end
if numGpus > 1
  mmap = map_gradients(opts.memoryMapFile, net, numGpus) ;
else
  mmap = [] ;
end

% profile
if opts.profile
  if numGpus <= 1
    profile clear ;
    profile on ;
  else
    mpiprofile reset ;
    mpiprofile on ;
  end
end

subset = state.(mode) ;
num = 0 ;
stats.num = 0 ; % return something even if subset = []
stats.time = 0 ;
adjustTime = 0 ;

start = tic ;
for t=1:opts.batchSize:numel(subset)
  fprintf('%s: epoch %02d: %3d/%3d:', mode, state.epoch, ...
          fix((t-1)/opts.batchSize)+1, ceil(numel(subset)/opts.batchSize)) ;
  batchSize = min(opts.batchSize, numel(subset) - t + 1) ;

  for s=1:opts.numSubBatches
    % get this image batch and prefetch the next
    batchStart = t + (labindex-1) + (s-1) * numlabs ;
    batchEnd = min(t+opts.batchSize-1, numel(subset)) ;
    batch = subset(batchStart : opts.numSubBatches * numlabs : batchEnd) ;
    num = num + numel(batch) ;
    if numel(batch) == 0, continue ; end

    inputs = state.getBatch(state.imdb, batch) ;

    if opts.prefetch
      if s == opts.numSubBatches
        batchStart = t + (labindex-1) + opts.batchSize ;
        batchEnd = min(t+2*opts.batchSize-1, numel(subset)) ;
      else
        batchStart = batchStart + numlabs ;
      end
      nextBatch = subset(batchStart : opts.numSubBatches * numlabs : batchEnd) ;
      state.getBatch(state.imdb, nextBatch) ;
    end

    if strcmp(mode, 'train')
      net.mode = 'normal' ;
      net.accumulateParamDers = (s ~= 1) ;
      net.eval(inputs, opts.derOutputs) ;
    else
      net.mode = 'test' ;
      net.eval(inputs) ;
    end
  end

  % accumulate gradient
  if strcmp(mode, 'train')
    if ~isempty(mmap)
      write_gradients(mmap, net) ;
      labBarrier() ;
    end
    state = accumulate_gradients(state, net, opts, batchSize, mmap) ;
  end

  % get statistics
  time = toc(start) + adjustTime ;
  batchTime = time - stats.time ;
  stats = opts.extractStatsFn(net) ;
  stats.num = num ;
  stats.time = time ;
  currentSpeed = batchSize / batchTime ;
  averageSpeed = (t + batchSize - 1) / time ;
  if t == opts.batchSize + 1
    % compensate for the first iteration, which is an outlier
    adjustTime = 2*batchTime - time ;
    stats.time = time + adjustTime ;
  end

<<<<<<< HEAD
  fprintf('%s: epoch %02d: %3d/%3d: %.1f Hz', ...
    mode, ...
    state.epoch, ...
    fix((t-1)/opts.batchSize)+1, ceil(numel(subset)/opts.batchSize), ...
    stats.num/stats.time * max(numGpus, 1)) ;
=======
  fprintf(' %.1f (%.1f) Hz', averageSpeed, currentSpeed) ;
>>>>>>> 755a1bc4
  for f = setdiff(fieldnames(stats)', {'num', 'time'})
    f = char(f) ;
    fprintf(' %s:', f) ;
    fprintf(' %.3f', stats.(f)) ;
  end
  fprintf('\n') ;
end

if ~isempty(mmap)
  unmap_gradients(mmap) ;
end

if opts.profile
  if numGpus <= 1
    prof = profile('info') ;
    profile off ;
  else
    prof = mpiprofile('info');
    mpiprofile off ;
  end
else
  prof = [] ;
end

net.reset() ;
net.move('cpu') ;

% -------------------------------------------------------------------------
function state = accumulate_gradients(state, net, opts, batchSize, mmap)
% -------------------------------------------------------------------------
numGpus = numel(opts.gpus) ;
otherGpus = setdiff(1:numGpus, labindex) ;

for p=1:numel(net.params)

  % accumualte gradients from multiple labs (GPUs) if needed
  if numGpus > 1
    tag = net.params(p).name ;
    for g = otherGpus
      tmp = gpuArray(mmap.Data(g).(tag)) ;
      net.params(p).der = net.params(p).der + tmp ;
    end
  end

  switch net.params(p).trainMethod

    case 'average' % mainly for batch normalization
      thisLR = net.params(p).learningRate ;
      net.params(p).value = ...
          (1 - thisLR) * net.params(p).value + ...
          (thisLR/batchSize/net.params(p).fanout) * net.params(p).der ;

    case 'gradient'
      thisDecay = opts.weightDecay * net.params(p).weightDecay ;
      thisLR = state.learningRate * net.params(p).learningRate ;
      state.momentum{p} = opts.momentum * state.momentum{p} ...
        - thisDecay * net.params(p).value ...
        - (1 / batchSize) * net.params(p).der ;
      net.params(p).value = net.params(p).value + thisLR * state.momentum{p} ;

    case 'otherwise'
      error('Unknown training method ''%s'' for parameter ''%s''.', ...
        net.params(p).trainMethod, ...
        net.params(p).name) ;
  end
end

% -------------------------------------------------------------------------
function mmap = map_gradients(fname, net, numGpus)
% -------------------------------------------------------------------------
format = {} ;
for i=1:numel(net.params)
  format(end+1,1:3) = {'single', size(net.params(i).value), net.params(i).name} ;
end
format(end+1,1:3) = {'double', [3 1], 'errors'} ;
if ~exist(fname) && (labindex == 1)
  f = fopen(fname,'wb') ;
  for g=1:numGpus
    for i=1:size(format,1)
      fwrite(f,zeros(format{i,2},format{i,1}),format{i,1}) ;
    end
  end
  fclose(f) ;
end
labBarrier() ;
mmap = memmapfile(fname, ...
                  'Format', format, ...
                  'Repeat', numGpus, ...
                  'Writable', true) ;

% -------------------------------------------------------------------------
function write_gradients(mmap, net)
% -------------------------------------------------------------------------
for i=1:numel(net.params)
  mmap.Data(labindex).(net.params(i).name) = gather(net.params(i).der) ;
end

% -------------------------------------------------------------------------
function unmap_gradients(mmap)
% -------------------------------------------------------------------------

% -------------------------------------------------------------------------
function stats = accumulateStats(stats_)
% -------------------------------------------------------------------------

for s = {'train', 'val'}
  s = char(s) ;
  total = 0 ;

  % initialize stats stucture with same fields and same order as
  % stats_{1}
  stats__ = stats_{1} ;
  names = fieldnames(stats__.(s))' ;
  values = zeros(1, numel(names)) ;
  fields = cat(1, names, num2cell(values)) ;
  stats.(s) = struct(fields{:}) ;

  for g = 1:numel(stats_)
    stats__ = stats_{g} ;
    num__ = stats__.(s).num ;
    total = total + num__ ;

    for f = setdiff(fieldnames(stats__.(s))', 'num')
      f = char(f) ;
      stats.(s).(f) = stats.(s).(f) + stats__.(s).(f) * num__ ;

      if g == numel(stats_)
        stats.(s).(f) = stats.(s).(f) / total ;
      end
    end
  end
  stats.(s).num = total ;
end

% -------------------------------------------------------------------------
function stats = extractStats(net)
% -------------------------------------------------------------------------
sel = find(cellfun(@(x) isa(x,'dagnn.Loss'), {net.layers.block})) ;
stats = struct() ;
for i = 1:numel(sel)
  stats.(net.layers(sel(i)).outputs{1}) = net.layers(sel(i)).block.average ;
end

% -------------------------------------------------------------------------
function saveState(fileName, net, stats)
% -------------------------------------------------------------------------
net_ = net ;
net = net_.saveobj() ;
save(fileName, 'net', 'stats') ;

% -------------------------------------------------------------------------
function [net, stats] = loadState(fileName)
% -------------------------------------------------------------------------
load(fileName, 'net', 'stats') ;
net = dagnn.DagNN.loadobj(net) ;

% -------------------------------------------------------------------------
function epoch = findLastCheckpoint(modelDir)
% -------------------------------------------------------------------------
list = dir(fullfile(modelDir, 'net-epoch-*.mat')) ;
tokens = regexp({list.name}, 'net-epoch-([\d]+).mat', 'tokens') ;
epoch = cellfun(@(x) sscanf(x{1}{1}, '%d'), tokens) ;
epoch = max([epoch 0]) ;

% -------------------------------------------------------------------------
function switchFigure(n)
% -------------------------------------------------------------------------
if get(0,'CurrentFigure') ~= n
  try
    set(0,'CurrentFigure',n) ;
  catch
    figure(n) ;
  end
end

% -------------------------------------------------------------------------
function prepareGPUs(opts, cold)
% -------------------------------------------------------------------------
numGpus = numel(opts.gpus) ;
if numGpus > 1
  % check parallel pool integrity as it could have timed out
  pool = gcp('nocreate') ;
  if ~isempty(pool) && pool.NumWorkers ~= numGpus
    delete(pool) ;
  end
  pool = gcp('nocreate') ;
  if isempty(pool)
    parpool('local', numGpus) ;
    cold = true ;
  end
  if exist(opts.memoryMapFile)
    delete(opts.memoryMapFile) ;
  end
end
if numGpus >= 1 && cold
  fprintf('%s: resetting GPU\n', mfilename)
  if numGpus == 1
    gpuDevice(opts.gpus)
  else
    spmd, gpuDevice(opts.gpus(labindex)), end
  end
end<|MERGE_RESOLUTION|>--- conflicted
+++ resolved
@@ -240,15 +240,7 @@
     stats.time = time + adjustTime ;
   end
 
-<<<<<<< HEAD
-  fprintf('%s: epoch %02d: %3d/%3d: %.1f Hz', ...
-    mode, ...
-    state.epoch, ...
-    fix((t-1)/opts.batchSize)+1, ceil(numel(subset)/opts.batchSize), ...
-    stats.num/stats.time * max(numGpus, 1)) ;
-=======
   fprintf(' %.1f (%.1f) Hz', averageSpeed, currentSpeed) ;
->>>>>>> 755a1bc4
   for f = setdiff(fieldnames(stats)', {'num', 'time'})
     f = char(f) ;
     fprintf(' %s:', f) ;
