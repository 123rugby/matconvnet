--- conflicted
+++ resolved
@@ -13,8 +13,6 @@
 opts.continue = true ;
 opts.batchSize = 256 ;
 opts.numSubBatches = 1 ;
-opts.solver = 'sgd' ;
-opts.solverOpts = struct() ;
 opts.train = [] ;
 opts.val = [] ;
 opts.gpus = [] ;
@@ -51,34 +49,6 @@
   end
 end
 
-<<<<<<< HEAD
-state.getBatch = getBatch ;
-stats = [] ;
-
-% setup solver function, and default hyper-parameters for each solver
-if ischar(opts.solver)
-  solverOpts = [] ;
-  switch opts.solver
-  case 'sgd'
-    solverOpts.momentum = opts.momentum ;  % backward compatibility
-  case 'adagrad'
-    solverOpts.epsilon = 1e-10 ;
-    solverOpts.rho = 1 ;
-  case 'adadelta'
-    solverOpts.epsilon = 1e-6 ;
-    solverOpts.rho = 0.9 ;
-  case 'rmsprop'
-    solverOpts.epsilon = 1e-8 ;
-    solverOpts.rho = 0.99 ;
-  end
-  if ~isempty(solverOpts)
-    [opts.solverOpts, ~] = vl_argparse(solverOpts, opts.solverOpts) ;
-  end
-  opts.solver = str2func(['solver_' opts.solver]) ;
-end
-
-=======
->>>>>>> 80886358
 % -------------------------------------------------------------------------
 %                                                        Train and validate
 % -------------------------------------------------------------------------
@@ -176,25 +146,16 @@
 % is a handle class. However, this fixes some aliasing issue in the
 % spmd caller.
 
-<<<<<<< HEAD
-% initialize empty momentum
-if strcmp(mode,'train')
-  state.solverState = cell(1, numel(net.params)) ;
-=======
 % initialize with momentum 0
 if isempty(state) || isempty(state.momentum)
   state.momentum = num2cell(zeros(1, numel(net.params))) ;
->>>>>>> 80886358
 end
 
 % move CNN  to GPU as needed
 numGpus = numel(params.gpus) ;
 if numGpus >= 1
   net.move('gpu') ;
-<<<<<<< HEAD
-=======
   state.momentum = cellfun(@gpuArray, state.momentum, 'uniformoutput', false) ;
->>>>>>> 80886358
 end
 if numGpus > 1
   parserv = ParameterServer(params.parameterServer) ;
@@ -330,20 +291,6 @@
           (thisLR/batchSize/net.params(p).fanout),  parDer) ;
 
     case 'gradient'
-<<<<<<< HEAD
-      % compute gradient, with weight decay
-      thisDecay = opts.weightDecay * net.params(p).weightDecay ;
-      thisLR = state.learningRate * net.params(p).learningRate ;
-      
-      grad = (1 / batchSize) * net.params(p).der + thisDecay * net.params(p).value;
-      
-      % call solver function to update weights
-      [net.params(p).value, state.solverState{p}] = ...
-          opts.solver(net.params(p).value, state.solverState{p}, ...
-          grad, opts.solverOpts, thisLR) ;
-
-    case 'otherwise'
-=======
       thisDecay = params.weightDecay * net.params(p).weightDecay ;
       thisLR = params.learningRate * net.params(p).learningRate ;
       state.momentum{p} = vl_taccum(...
@@ -354,7 +301,6 @@
         thisLR, state.momentum{p}) ;
 
     otherwise
->>>>>>> 80886358
       error('Unknown training method ''%s'' for parameter ''%s''.', ...
         net.params(p).trainMethod, ...
         net.params(p).name) ;
