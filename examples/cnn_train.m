function [net, stats] = cnn_train(net, imdb, getBatch, varargin)
%CNN_TRAIN  An example implementation of SGD for training CNNs
%    CNN_TRAIN() is an example learner implementing stochastic
%    gradient descent with momentum to train a CNN. It can be used
%    with different datasets and tasks by providing a suitable
%    getBatch function.
%
%    The function automatically restarts after each training epoch by
%    checkpointing.
%
%    The function supports training on CPU or on one or more GPUs
%    (specify the list of GPU IDs in the `gpus` option).

% Copyright (C) 2014-16 Andrea Vedaldi.
% All rights reserved.
%
% This file is part of the VLFeat library and is made available under
% the terms of the BSD license (see the COPYING file).

opts.expDir = fullfile('data','exp') ;
opts.continue = true ;
opts.batchSize = 256 ;
opts.numSubBatches = 1 ;
opts.solver = 'sgd' ;
opts.solverOpts = struct('rho',0.95, 'epsilon',1e-8) ;  % AdaGrad uses epsilon, AdaDelta uses both
opts.train = [] ;
opts.val = [] ;
opts.gpus = [] ;
opts.prefetch = false ;
opts.numEpochs = 300 ;
opts.learningRate = 0.001 ;
opts.weightDecay = 0.0005 ;
opts.momentum = 0.9 ;
opts.randomSeed = 0 ;
opts.memoryMapFile = fullfile(tempdir, 'matconvnet.bin') ;
opts.profile = false ;

opts.conserveMemory = true ;
opts.backPropDepth = +inf ;
opts.sync = false ;
opts.cudnn = true ;
opts.errorFunction = 'multiclass' ;
opts.errorLabels = {} ;
opts.plotDiagnostics = false ;
opts.plotStatistics = true;
opts = vl_argparse(opts, varargin) ;

if ~exist(opts.expDir, 'dir'), mkdir(opts.expDir) ; end
if isempty(opts.train), opts.train = find(imdb.images.set==1) ; end
if isempty(opts.val), opts.val = find(imdb.images.set==2) ; end
if isnan(opts.train), opts.train = [] ; end
if isnan(opts.val), opts.val = [] ; end

% -------------------------------------------------------------------------
%                                                            Initialization
% -------------------------------------------------------------------------

net = vl_simplenn_tidy(net); % fill in some eventually missing values
net.layers{end-1}.precious = 1; % do not remove predictions, used for error
vl_simplenn_display(net, 'batchSize', opts.batchSize) ;

evaluateMode = isempty(opts.train) ;
if ~evaluateMode
  for i=1:numel(net.layers)
    if isfield(net.layers{i}, 'weights')
      J = numel(net.layers{i}.weights) ;
<<<<<<< HEAD
      for j=1:J
        net.layers{i}.state{j} = [] ;
      end
=======
>>>>>>> 42ce444a
      if ~isfield(net.layers{i}, 'learningRate')
        net.layers{i}.learningRate = ones(1, J, 'single') ;
      end
      if ~isfield(net.layers{i}, 'weightDecay')
        net.layers{i}.weightDecay = ones(1, J, 'single') ;
      end
    end
  end
end

% setup error calculation function
hasError = true ;
if isstr(opts.errorFunction)
  switch opts.errorFunction
    case 'none'
      opts.errorFunction = @error_none ;
      hasError = false ;
    case 'multiclass'
      opts.errorFunction = @error_multiclass ;
      if isempty(opts.errorLabels), opts.errorLabels = {'top1err', 'top5err'} ; end
    case 'binary'
      opts.errorFunction = @error_binary ;
      if isempty(opts.errorLabels), opts.errorLabels = {'binerr'} ; end
    otherwise
      error('Unknown error function ''%s''.', opts.errorFunction) ;
  end
end

<<<<<<< HEAD
% setup solver function
if isstr(opts.solver)
  opts.solver = str2func(['solver_' opts.solver]) ;
  if isequal(opts.solver, @solver_sgd)
    opts.solverOpts = struct('momentum', opts.momentum) ;  % backward compatibility
  end
end
=======
state.getBatch = getBatch ;
stats = [] ;
>>>>>>> 42ce444a

% -------------------------------------------------------------------------
%                                                        Train and validate
% -------------------------------------------------------------------------

modelPath = @(ep) fullfile(opts.expDir, sprintf('net-epoch-%d.mat', ep));
modelFigPath = fullfile(opts.expDir, 'net-train.pdf') ;

start = opts.continue * findLastCheckpoint(opts.expDir) ;
if start >= 1
  fprintf('%s: resuming by loading epoch %d\n', mfilename, start) ;
  [net, stats] = loadState(modelPath(start)) ;
end

for epoch=start+1:opts.numEpochs

  % Set the random seed based on the epoch and opts.randomSeed.
  % This is important for reproducibility, including when training
  % is restarted from a checkpoint.

  rng(epoch + opts.randomSeed) ;
  prepareGPUs(opts, epoch == start+1) ;

  % Train for one epoch.

  state.epoch = epoch ;
  state.learningRate = opts.learningRate(min(epoch, numel(opts.learningRate))) ;
  state.train = opts.train(randperm(numel(opts.train))) ; % shuffle
  state.val = opts.val(randperm(numel(opts.val))) ;
  state.imdb = imdb ;

  if numel(opts.gpus) <= 1
    [net,stats.train(epoch),prof] = process_epoch(net, state, opts, 'train') ;
    [~,stats.val(epoch)] = process_epoch(net, state, opts, 'val') ;
    if opts.profile
      profview(0,prof) ;
      keyboard ;
    end
  else
    spmd(numGpus)
      [net_, stats_.train, prof_] = process_epoch(net, state, opts, 'train') ;
      [~, stats_.val] = process_epoch(net_, state, opts, 'val') ;
      if labindex == 1, savedNet_ = net_ ; end
    end
    net = savedNet_{1} ;
    stats__ = accumulateStats(stats_) ;
    stats.train(epoch) = stats__.train ;
    stats.val(epoch) = stats__.val ;
    if opts.profile
      mpiprofile('viewer', [prof_{:,1}]) ;
      keyboard ;
    end
    clear net_ stats_ stats__ savedNet_ ;
  end

  % save
  if ~evaluateMode
    saveState(modelPath(epoch), net, stats) ;
  end

  if opts.plotStatistics
    switchFigure(1) ; clf ;
    plots = setdiff(...
      cat(2,...
      fieldnames(stats.train)', ...
      fieldnames(stats.val)'), {'num', 'time'}) ;
    for p = plots
      p = char(p) ;
      values = zeros(0, epoch) ;
      leg = {} ;
      for f = {'train', 'val'}
        f = char(f) ;
        if isfield(stats.(f), p)
          tmp = [stats.(f).(p)] ;
          values(end+1,:) = tmp(1,:)' ;
          leg{end+1} = f ;
        end
      end
      subplot(1,numel(plots),find(strcmp(p,plots))) ;
      plot(1:epoch, values','o-') ;
      xlabel('epoch') ;
      title(p) ;
      legend(leg{:}) ;
      grid on ;
    end
    drawnow ;
    print(1, modelFigPath, '-dpdf') ;
  end
end

% -------------------------------------------------------------------------
function err = error_multiclass(opts, labels, res)
% -------------------------------------------------------------------------
predictions = gather(res(end-1).x) ;
[~,predictions] = sort(predictions, 3, 'descend') ;

% be resilient to badly formatted labels
if numel(labels) == size(predictions, 4)
  labels = reshape(labels,1,1,1,[]) ;
end

% skip null labels
mass = single(labels(:,:,1,:) > 0) ;
if size(labels,3) == 2
  % if there is a second channel in labels, used it as weights
  mass = mass .* labels(:,:,2,:) ;
  labels(:,:,2,:) = [] ;
end

m = min(5, size(predictions,3)) ;

error = ~bsxfun(@eq, predictions, labels) ;
err(1,1) = sum(sum(sum(mass .* error(:,:,1,:)))) ;
err(2,1) = sum(sum(sum(mass .* min(error(:,:,1:m,:),[],3)))) ;

% -------------------------------------------------------------------------
function err = error_binary(opts, labels, res)
% -------------------------------------------------------------------------
predictions = gather(res(end-1).x) ;
error = bsxfun(@times, predictions, labels) < 0 ;
err = sum(error(:)) ;

% -------------------------------------------------------------------------
function err = error_none(opts, labels, res)
% -------------------------------------------------------------------------
err = zeros(0,1) ;

% -------------------------------------------------------------------------
function  [net_cpu,stats,prof] = process_epoch(net, state, opts, mode)
% -------------------------------------------------------------------------

% initialize empty momentum
if strcmp(mode,'train')
  state.momentum = {} ;
  for i = 1:numel(net.layers)
    if isfield(net.layers{i}, 'weights')
      for j = 1:numel(net.layers{i}.weights)
        state.layers{i}.momentum{j} = 0 ;
      end
    end
  end
end

% move CNN  to GPU as needed
numGpus = numel(opts.gpus) ;
if numGpus >= 1
  net = vl_simplenn_move(net, 'gpu') ;
end
if numGpus > 1
  mmap = map_gradients(opts.memoryMapFile, net, numGpus) ;
else
  mmap = [] ;
end

% profile
if opts.profile
  if numGpus <= 1
    profile clear ;
    profile on ;
  else
    mpiprofile reset ;
    mpiprofile on ;
  end
end

subset = state.(mode) ;
num = 0 ;
stats.num = 0 ; % return something even if subset = []
stats.time = 0 ;
adjustTime = 0 ;
res = [] ;
error = [] ;

start = tic ;
for t=1:opts.batchSize:numel(subset)
  fprintf('%s: epoch %02d: %3d/%3d:', mode, state.epoch, ...
          fix((t-1)/opts.batchSize)+1, ceil(numel(subset)/opts.batchSize)) ;
  batchSize = min(opts.batchSize, numel(subset) - t + 1) ;

  for s=1:opts.numSubBatches
    % get this image batch and prefetch the next
    batchStart = t + (labindex-1) + (s-1) * numlabs ;
    batchEnd = min(t+opts.batchSize-1, numel(subset)) ;
    batch = subset(batchStart : opts.numSubBatches * numlabs : batchEnd) ;
    num = num + numel(batch) ;
    if numel(batch) == 0, continue ; end

    [im, labels] = state.getBatch(state.imdb, batch) ;

    if opts.prefetch
      if s == opts.numSubBatches
        batchStart = t + (labindex-1) + opts.batchSize ;
        batchEnd = min(t+2*opts.batchSize-1, numel(subset)) ;
      else
        batchStart = batchStart + numlabs ;
      end
      nextBatch = subset(batchStart : opts.numSubBatches * numlabs : batchEnd) ;
      state.getBatch(state.imdb, nextBatch) ;
    end

    if numGpus >= 1
      im = gpuArray(im) ;
    end

    if strcmp(mode, 'train')
      dzdy = 1 ;
      evalMode = 'normal' ;
    else
      dzdy = [] ;
      evalMode = 'test' ;
    end
    net.layers{end}.class = labels ;
    res = vl_simplenn(net, im, dzdy, res, ...
                      'accumulate', s ~= 1, ...
                      'mode', evalMode, ...
                      'conserveMemory', opts.conserveMemory, ...
                      'backPropDepth', opts.backPropDepth, ...
                      'sync', opts.sync, ...
                      'cudnn', opts.cudnn) ;

    % accumulate errors
    error = sum([error, [...
      sum(double(gather(res(end).x))) ;
      reshape(opts.errorFunction(opts, labels, res),[],1) ; ]],2) ;
  end

  % accumulate gradient
  if strcmp(mode, 'train')
    if ~isempty(mmap)
      write_gradients(mmap, net) ;
      labBarrier() ;
    end
    [state, net] = accumulate_gradients(state, net, res, opts, batchSize, mmap) ;
  end

  % get statistics
  time = toc(start) + adjustTime ;
  batchTime = time - stats.time ;
  stats = extractStats(net, opts, error / num) ;
  stats.num = num ;
  stats.time = time ;
  currentSpeed = batchSize / batchTime ;
  averageSpeed = (t + batchSize - 1) / time ;
  if t == opts.batchSize + 1
    % compensate for the first iteration, which is an outlier
    adjustTime = 2*batchTime - time ;
    stats.time = time + adjustTime ;
  end

  fprintf(' %.1f (%.1f) Hz', averageSpeed, currentSpeed) ;
  for f = setdiff(fieldnames(stats)', {'num', 'time'})
    f = char(f) ;
    fprintf(' %s:', f) ;
    fprintf(' %.3f', stats.(f)) ;
  end
  fprintf('\n') ;

  % collect diagnostic statistics
  if strcmp(mode, 'train') && opts.plotDiagnostics
    switchfigure(2) ; clf ;
    diagn = [res.stats] ;
    diagnvar = horzcat(diagn.variation) ;
    barh(diagnvar) ;
    set(gca,'TickLabelInterpreter', 'none', ...
      'YTick', 1:numel(diagnvar), ...
      'YTickLabel',horzcat(diagn.label), ...
      'YDir', 'reverse', ...
      'XScale', 'log', ...
      'XLim', [1e-5 1]) ;
    drawnow ;
  end
end

if ~isempty(mmap)
  unmap_gradients(mmap) ;
end

if opts.profile
  if numGpus <= 1
    prof = profile('info') ;
    profile off ;
  else
    prof = mpiprofile('info');
    mpiprofile off ;
  end
else
  prof = [] ;
end

net_cpu = vl_simplenn_move(net, 'cpu') ;

% -------------------------------------------------------------------------
function [state, net] = accumulate_gradients(state, net, res, opts, batchSize, mmap)
% -------------------------------------------------------------------------
numGpus = numel(opts.gpus) ;
otherGpus = setdiff(1:numGpus, labindex) ;

for l=numel(net.layers):-1:1
  for j=1:numel(res(l).dzdw)

    % accumualte gradients from multiple labs (GPUs) if needed
    if numGpus > 1
      tag = sprintf('l%d_%d',l,j) ;
      for g = otherGpus
        tmp = gpuArray(mmap.Data(g).(tag)) ;
        res(l).dzdw{j} = res(l).dzdw{j} + tmp ;
      end
    end

    if j == 3 && strcmp(net.layers{l}.type, 'bnorm')
      % special case for learning bnorm moments
      thisLR = net.layers{l}.learningRate(j) ;
      net.layers{l}.weights{j} = ...
        (1 - thisLR) * net.layers{l}.weights{j} + ...
        (thisLR/batchSize) * res(l).dzdw{j} ;
    else
      % compute gradient, with weight decay
      thisDecay = opts.weightDecay * net.layers{l}.weightDecay(j) ;
<<<<<<< HEAD
      thisLR = lr * net.layers{l}.learningRate(j) ;
      grad = (1 / batchSize) * res(l).dzdw{j} + thisDecay * net.layers{l}.weights{j};
      
      % call solver function to update weights
      [net.layers{l}.weights{j}, net.layers{l}.state{j}] = ...
          opts.solver(net.layers{l}.weights{j}, net.layers{l}.state{j}, ...
          grad, opts.solverOpts, thisLR) ;
=======
      thisLR = state.learningRate * net.layers{l}.learningRate(j) ;
      state.layers{l}.momentum{j} = opts.momentum * state.layers{l}.momentum{j} ...
        - thisDecay * net.layers{l}.weights{j} ...
        - (1 / batchSize) * res(l).dzdw{j} ;
      net.layers{l}.weights{j} = net.layers{l}.weights{j} + ...
        thisLR * state.layers{l}.momentum{j} ;
>>>>>>> 42ce444a
    end

    % if requested, collect some useful stats for debugging
    if opts.plotDiagnostics
      variation = [] ;
      label = '' ;
      switch net.layers{l}.type
        case {'conv','convt'}
<<<<<<< HEAD
          assert(isequal(opts.solver, @solver_sgd))
          variation = thisLR * mean(abs(net.layers{l}.state{j}(:))) ;
=======
          variation = thisLR * mean(abs(state.layers{l}.momentum{j}(:))) ;
>>>>>>> 42ce444a
          if j == 1 % fiters
            base = mean(abs(net.layers{l}.weights{j}(:))) ;
            label = 'filters' ;
          else % biases
            base = mean(abs(res(l+1).x(:))) ;
            label = 'biases' ;
          end
          variation = variation / base ;
          label = sprintf('%s_%s', net.layers{l}.name, label) ;
      end
      res(l).stats.variation(j) = variation ;
      res(l).stats.label{j} = label ;
    end
  end
end

% -------------------------------------------------------------------------
function mmap = map_gradients(fname, net, numGpus)
% -------------------------------------------------------------------------
format = {} ;
for i=1:numel(net.layers)
  for j=1:numel(net.layers(i).params)
    par = net.layers(i).params{j} ;
    format(end+1,1:3) = {'single', size(par), sprintf('l%d_%d',i,j)} ;
  end
end
format(end+1,1:3) = {'double', [3 1], 'errors'} ;
if ~exist(fname) && (labindex == 1)
  f = fopen(fname,'wb') ;
  for g=1:numGpus
    for i=1:size(format,1)
      fwrite(f,zeros(format{i,2},format{i,1}),format{i,1}) ;
    end
  end
  fclose(f) ;
end
labBarrier() ;
mmap = memmapfile(fname, ...
                  'Format', format, ...
                  'Repeat', numGpus, ...
                  'Writable', true) ;

% -------------------------------------------------------------------------
function write_gradients(mmap, net, res)
% -------------------------------------------------------------------------
for i=1:numel(net.layers)
  for j=1:numel(res(i).dzdw)
    mmap.Data(labindex).(sprintf('l%d_%d',i,j)) = gather(res(i).dzdw{j}) ;
  end
end

% -------------------------------------------------------------------------
function unmap_gradients(mmap)
% -------------------------------------------------------------------------

% -------------------------------------------------------------------------
function stats = accumulateStats(stats_)
% -------------------------------------------------------------------------

for s = {'train', 'val'}
  s = char(s) ;
  total = 0 ;

  % initialize stats stucture with same fields and same order as
  % stats_{1}
  stats__ = stats_{1} ;
  names = fieldnames(stats__.(s))' ;
  values = zeros(1, numel(names)) ;
  fields = cat(1, names, num2cell(values)) ;
  stats.(s) = struct(fields{:}) ;

  for g = 1:numel(stats_)
    stats__ = stats_{g} ;
    num__ = stats__.(s).num ;
    total = total + num__ ;

    for f = setdiff(fieldnames(stats__.(s))', 'num')
      f = char(f) ;
      stats.(s).(f) = stats.(s).(f) + stats__.(s).(f) * num__ ;

      if g == numel(stats_)
        stats.(s).(f) = stats.(s).(f) / total ;
      end
    end
  end
  stats.(s).num = total ;
end

% -------------------------------------------------------------------------
function stats = extractStats(net, opts, errors)
% -------------------------------------------------------------------------
stats.objective = errors(1) ;
for i = 1:numel(opts.errorLabels)
  stats.(opts.errorLabels{i}) = errors(i+1) ;
end

% -------------------------------------------------------------------------
function saveState(fileName, net, stats)
% -------------------------------------------------------------------------
save(fileName, 'net', 'stats') ;

% -------------------------------------------------------------------------
function [net, stats] = loadState(fileName)
% -------------------------------------------------------------------------
load(fileName, 'net', 'stats') ;
net = vl_simplenn_tidy(net) ;

% -------------------------------------------------------------------------
function epoch = findLastCheckpoint(modelDir)
% -------------------------------------------------------------------------
list = dir(fullfile(modelDir, 'net-epoch-*.mat')) ;
tokens = regexp({list.name}, 'net-epoch-([\d]+).mat', 'tokens') ;
epoch = cellfun(@(x) sscanf(x{1}{1}, '%d'), tokens) ;
epoch = max([epoch 0]) ;

% -------------------------------------------------------------------------
function switchFigure(n)
% -------------------------------------------------------------------------
if get(0,'CurrentFigure') ~= n
  try
    set(0,'CurrentFigure',n) ;
  catch
    figure(n) ;
  end
end

% -------------------------------------------------------------------------
function prepareGPUs(opts, cold)
% -------------------------------------------------------------------------
numGpus = numel(opts.gpus) ;
if numGpus > 1
  % check parallel pool integrity as it could have timed out
  pool = gcp('nocreate') ;
  if ~isempty(pool) && pool.NumWorkers ~= numGpus
    delete(pool) ;
  end
  pool = gcp('nocreate') ;
  if isempty(pool)
    parpool('local', numGpus) ;
    cold = true ;
  end
  if exist(opts.memoryMapFile)
    delete(opts.memoryMapFile) ;
  end
end
if numGpus >= 1 && cold
  fprintf('%s: resetting GPU\n', mfilename)
  if numGpus == 1
    gpuDevice(opts.gpus)
  else
    spmd, gpuDevice(opts.gpus(labindex)), end
  end
end<|MERGE_RESOLUTION|>--- conflicted
+++ resolved
@@ -64,12 +64,9 @@
   for i=1:numel(net.layers)
     if isfield(net.layers{i}, 'weights')
       J = numel(net.layers{i}.weights) ;
-<<<<<<< HEAD
       for j=1:J
         net.layers{i}.state{j} = [] ;
       end
-=======
->>>>>>> 42ce444a
       if ~isfield(net.layers{i}, 'learningRate')
         net.layers{i}.learningRate = ones(1, J, 'single') ;
       end
@@ -98,7 +95,6 @@
   end
 end
 
-<<<<<<< HEAD
 % setup solver function
 if isstr(opts.solver)
   opts.solver = str2func(['solver_' opts.solver]) ;
@@ -106,10 +102,8 @@
     opts.solverOpts = struct('momentum', opts.momentum) ;  % backward compatibility
   end
 end
-=======
 state.getBatch = getBatch ;
 stats = [] ;
->>>>>>> 42ce444a
 
 % -------------------------------------------------------------------------
 %                                                        Train and validate
@@ -247,7 +241,7 @@
   for i = 1:numel(net.layers)
     if isfield(net.layers{i}, 'weights')
       for j = 1:numel(net.layers{i}.weights)
-        state.layers{i}.momentum{j} = 0 ;
+        state.layers{i}.momentum{j} = [] ;
       end
     end
   end
@@ -428,22 +422,14 @@
     else
       % compute gradient, with weight decay
       thisDecay = opts.weightDecay * net.layers{l}.weightDecay(j) ;
-<<<<<<< HEAD
-      thisLR = lr * net.layers{l}.learningRate(j) ;
+      thisLR = state.learningRate * net.layers{l}.learningRate(j) ;
+      
       grad = (1 / batchSize) * res(l).dzdw{j} + thisDecay * net.layers{l}.weights{j};
       
       % call solver function to update weights
-      [net.layers{l}.weights{j}, net.layers{l}.state{j}] = ...
-          opts.solver(net.layers{l}.weights{j}, net.layers{l}.state{j}, ...
+      [net.layers{l}.weights{j}, state.layers{l}.momentum{j}] = ...
+          opts.solver(net.layers{l}.weights{j}, state.layers{l}.momentum{j}, ...
           grad, opts.solverOpts, thisLR) ;
-=======
-      thisLR = state.learningRate * net.layers{l}.learningRate(j) ;
-      state.layers{l}.momentum{j} = opts.momentum * state.layers{l}.momentum{j} ...
-        - thisDecay * net.layers{l}.weights{j} ...
-        - (1 / batchSize) * res(l).dzdw{j} ;
-      net.layers{l}.weights{j} = net.layers{l}.weights{j} + ...
-        thisLR * state.layers{l}.momentum{j} ;
->>>>>>> 42ce444a
     end
 
     % if requested, collect some useful stats for debugging
@@ -452,12 +438,8 @@
       label = '' ;
       switch net.layers{l}.type
         case {'conv','convt'}
-<<<<<<< HEAD
-          assert(isequal(opts.solver, @solver_sgd))
-          variation = thisLR * mean(abs(net.layers{l}.state{j}(:))) ;
-=======
+          assert(isequal(opts.solver, @solver_sgd), 'plotDiagnostics is only supported when the solver is SGD.')
           variation = thisLR * mean(abs(state.layers{l}.momentum{j}(:))) ;
->>>>>>> 42ce444a
           if j == 1 % fiters
             base = mean(abs(net.layers{l}.weights{j}(:))) ;
             label = 'filters' ;
