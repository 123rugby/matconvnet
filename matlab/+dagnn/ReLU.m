--- conflicted
+++ resolved
@@ -26,16 +26,11 @@
       net = obj.net ;
       in = layer.inputIndexes ;
       out = layer.outputIndexes ;
-<<<<<<< HEAD
       net.vars(out).value = vl_nnrelu(net.vars(in).value, [], ...
                                       'leak', obj.leak, ...
                                       obj.opts{:}) ;
-      if ~net.vars(in).precious
-=======
-      net.vars(out).value = vl_nnrelu(net.vars(in).value, [], obj.opts{:}) ;
       net.numPendingVarRefs(in) = net.numPendingVarRefs(in) - 1;
       if ~net.vars(in).precious & net.numPendingVarRefs(in) == 0
->>>>>>> abb8c98c
         net.vars(in).value = [] ;
       end
     end
