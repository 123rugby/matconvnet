function vl_compilenn(varargin)
%VL_COMPILENN Compile the MatConvNet toolbox.
%   The `vl_compilenn()` function compiles the MEX files in the
%   MatConvNet toolbox. See below for the requirements for compiling
%   CPU and GPU code, respectively.
%
%   `vl_compilenn('OPTION', ARG, ...)` accepts the following options:
%
%   `EnableGpu`:: `false`
%      Set to true in order to enable GPU support.
%
%   `Verbose`:: 0
%      Set the verbosity level (0, 1 or 2).
%
%   `Continue`:: false
%      Avoid recreating a file if it was already compiled. This uses
%      a crude form of dependency checking, so it may occasionally be
%      necessary to rebuild MatConvNet without this option.
%
%   `Debug`:: `false`
%      Set to true to compile the binaries with debugging
%      information.
%
%   `CudaMethod`:: Linux & Mac OS X: `mex`; Windows: `nvcc`
%      Choose the method used to compile the CUDA code. There are two
%      methods:
%
%      * The **`mex`** method uses the MATLAB MEXCUDA command. This
%        is, in principle, the preferred method as it uses the
%        MATLAB-sanctioned compiler options.
%
%      * The **`nvcc`** method calls the NVIDIA CUDA compiler `nvcc`
%        directly to compile CUDA source code into object files.
%
%        This method allows to use a CUDA toolkit version that is not
%        the one that officially supported by a particular MATALB
%        version (see below). It is also the default method for
%        compilation under Windows and with CuDNN.
%
%   `CudaRoot`:: guessed automatically
%      This option specifies the path to the CUDA toolkit to use for
%      compilation.
%
%   `EnableImreadJpeg`:: `true`
%      Set this option to `true` to compile `vl_imreadjpeg`.
%
%   `EnableDouble`:: `true`
%      Set this option to `true` to compile the support for DOUBLE
%      data types.
%
%   `ImageLibrary`:: `libjpeg` (Linux), `gdiplus` (Windows), `quartz` (Mac)
%      The image library to use for `vl_impreadjpeg`.
%
%   `ImageLibraryCompileFlags`:: platform dependent
%      A cell-array of additional flags to use when compiling
%      `vl_imreadjpeg`.
%
%   `ImageLibraryLinkFlags`:: platform dependent
%      A cell-array of additional flags to use when linking
%      `vl_imreadjpeg`.
%
%   `EnableCudnn`:: `false`
%      Set to `true` to compile CuDNN support. See CuDNN
%      documentation for the Hardware/CUDA version requirements.
%
%   `CudnnRoot`:: `'local/'`
%      Directory containing the unpacked binaries and header files of
%      the CuDNN library.
%
%   `MexConfig`:: none
%      Use this option to specify a custom `.xml` configuration file
%      fot the `mex` compiler.
%
%   `MexCudaConfig`:: none
%      Use this option to specify a custom `.xml` configuration file
%      fot the `mexcuda` compiler.
%
%   `preCompileFn`:: none
%      Applies a custom modifier function just before compilation
%      to modify various compilation options. The
%      function's signature is:
%      [opts, mex_src, lib_src, flags] = f(opts, mex_src, lib_src, flags) ;
%      where the arguments are a struct with the present options, a list of
%      MEX files, a list of LIB files, and compilation flags, respectively.
%
%   ## Compiling the CPU code
%
%   By default, the `EnableGpu` option is switched to off, such that
%   the GPU code support is not compiled in.
%
%   Generally, you only need a 64bit C/C++ compiler (usually Xcode, GCC or
%   Visual Studio for Mac, Linux, and Windows respectively). The
%   compiler can be setup in MATLAB using the
%
%      mex -setup
%
%   command.
%
%   ## Compiling the GPU code
%
%   In order to compile the GPU code, set the `EnableGpu` option to
%   `true`. For this to work you will need:
%
%   * To satisfy all the requirements to compile the CPU code (see
%     above).
%
%   * A NVIDIA GPU with at least *compute capability 2.0*.
%
%   * The *MATALB Parallel Computing Toolbox*. This can be purchased
%     from Mathworks (type `ver` in MATLAB to see if this toolbox is
%     already comprised in your MATLAB installation; it often is).
%
%   * A copy of the *CUDA Devkit*, which can be downloaded for free
%     from NVIDIA. Note that each MATLAB version requires a
%     particular CUDA Devkit version:
%
%     | MATLAB version | Release | CUDA Devkit  |
%     |----------------|---------|--------------|
%     | 9.2            | 2017a   | 8.0          |
%     | 9.1            | 2016b   | 7.5          |
%     | 9.0            | 2016a   | 7.5          |
%     | 8.6            | 2015b   | 7.0          |
%
%     Different versions of CUDA may work using the hack described
%     above (i.e. setting the `CudaMethod` to `nvcc`).
%
%   The following configurations or anything more recent (subject to
%   versionconstraints between MATLAB, CUDA, and the compiler) should
%   work:
%
%   * Windows 10 x64, MATLAB R2015b, Visual C++ 2015, CUDA
%     Toolkit 7.5-8.0.
%   * macOS X 10.12, MATLAB R2016a, Xcode 7.3.1, CUDA
%     Toolkit 7.5-8.0.
%   * GNU/Linux, MATALB R2015b, gcc/g++, CUDA Toolkit 7.5-8.0.
%
%   Many older versions of these components are also likely to
%   work.
%
%   Compilation on Windows with MinGW compiler (the default mex compiler in
%   Matlab) is not supported. For Windows, please reconfigure mex to use
%   Visual Studio C/C++ compiler.
%   Furthermore your GPU card must have ComputeCapability >= 2.0 (see
%   output of `gpuDevice()`) in order to be able to run the GPU code.
%   To change the compute capabilities, for `mex` `CudaMethod` edit
%   the particular config file.  For the 'nvcc' method, compute
%   capability is guessed based on the GPUDEVICE output. You can
%   override it by setting the 'CudaArch' parameter (e.g. in case of
%   multiple GPUs with various architectures).
%
%   See also: [Compliling MatConvNet](../install.md#compiling),
%   [Compiling MEX files containing CUDA
%   code](http://mathworks.com/help/distcomp/run-mex-functions-containing-cuda-code.html),
%   `vl_setup()`, `vl_imreadjpeg()`.

% Copyright (C) 2014-17 Karel Lenc and Andrea Vedaldi.
%
% This file is part of the VLFeat library and is made available under
% the terms of the BSD license (see the COPYING file).

% Get MatConvNet root directory
root = fileparts(fileparts(mfilename('fullpath'))) ;
addpath(fullfile(root, 'matlab')) ;

% --------------------------------------------------------------------
%                                                        Parse options
% --------------------------------------------------------------------

opts.continue         = false;
opts.enableGpu        = false;
opts.enableImreadJpeg = true;
opts.enableCudnn      = false;
opts.enableDouble     = true;
opts.imageLibrary = [] ;
opts.imageLibraryCompileFlags = {} ;
opts.imageLibraryLinkFlags = [] ;
opts.verbose          = 0;
opts.debug            = false;
opts.cudaMethod       = [] ;
opts.cudaRoot         = [] ;
opts.cudaArch         = [] ;
opts.defCudaArch      = [...
  '-gencode=arch=compute_20,code=\"sm_20,compute_20\" '...
  '-gencode=arch=compute_30,code=\"sm_30,compute_30\"'];
opts.mexConfig        = '' ;
opts.mexCudaConfig    = '' ;
opts.cudnnRoot        = 'local/cudnn' ;
opts.preCompileFn       = [] ;
opts = vl_argparse(opts, varargin);

% --------------------------------------------------------------------
%                                                     Files to compile
% --------------------------------------------------------------------

arch = computer('arch') ;
if isempty(opts.imageLibrary)
  switch arch
    case 'glnxa64', opts.imageLibrary = 'libjpeg' ;
    case 'maci64', opts.imageLibrary = 'quartz' ;
    case 'win64', opts.imageLibrary = 'gdiplus' ;
  end
end
if isempty(opts.imageLibraryLinkFlags)
  switch opts.imageLibrary
    case 'libjpeg', opts.imageLibraryLinkFlags = {'-ljpeg'} ;
    case 'quartz', opts.imageLibraryLinkFlags = {'-framework Cocoa -framework ImageIO'} ;
    case 'gdiplus', opts.imageLibraryLinkFlags = {'gdiplus.lib'} ;
  end
end

lib_src = {} ;
mex_src = {} ;

% Files that are compiled as CPP or CU depending on whether GPU support
% is enabled.
if opts.enableGpu, ext = 'cu' ; else ext='cpp' ; end
lib_src{end+1} = fullfile(root,'matlab','src','bits',['data.' ext]) ;
lib_src{end+1} = fullfile(root,'matlab','src','bits',['datamex.' ext]) ;
lib_src{end+1} = fullfile(root,'matlab','src','bits',['nnconv.' ext]) ;
lib_src{end+1} = fullfile(root,'matlab','src','bits',['nnfullyconnected.' ext]) ;
lib_src{end+1} = fullfile(root,'matlab','src','bits',['nnsubsample.' ext]) ;
lib_src{end+1} = fullfile(root,'matlab','src','bits',['nnpooling.' ext]) ;
lib_src{end+1} = fullfile(root,'matlab','src','bits',['nnnormalize.' ext]) ;
lib_src{end+1} = fullfile(root,'matlab','src','bits',['nnnormalizelp.' ext]) ;
lib_src{end+1} = fullfile(root,'matlab','src','bits',['nnbnorm.' ext]) ;
lib_src{end+1} = fullfile(root,'matlab','src','bits',['nnbias.' ext]) ;
lib_src{end+1} = fullfile(root,'matlab','src','bits',['nnbilinearsampler.' ext]) ;
lib_src{end+1} = fullfile(root,'matlab','src','bits',['nnroipooling.' ext]) ;
mex_src{end+1} = fullfile(root,'matlab','src',['vl_nnconv.' ext]) ;
mex_src{end+1} = fullfile(root,'matlab','src',['vl_nnconvt.' ext]) ;
mex_src{end+1} = fullfile(root,'matlab','src',['vl_nnpool.' ext]) ;
mex_src{end+1} = fullfile(root,'matlab','src',['vl_nnnormalize.' ext]) ;
mex_src{end+1} = fullfile(root,'matlab','src',['vl_nnnormalizelp.' ext]) ;
mex_src{end+1} = fullfile(root,'matlab','src',['vl_nnbnorm.' ext]) ;
mex_src{end+1} = fullfile(root,'matlab','src',['vl_nnbilinearsampler.' ext]) ;
mex_src{end+1} = fullfile(root,'matlab','src',['vl_nnroipool.' ext]) ;
mex_src{end+1} = fullfile(root,'matlab','src',['vl_taccummex.' ext]) ;
switch arch
  case {'glnxa64','maci64'}
    % not yet supported in windows
    mex_src{end+1} = fullfile(root,'matlab','src',['vl_tmove.' ext]) ;
end

% CPU-specific files
lib_src{end+1} = fullfile(root,'matlab','src','bits','impl','im2row_cpu.cpp') ;
lib_src{end+1} = fullfile(root,'matlab','src','bits','impl','copy_cpu.cpp') ;
lib_src{end+1} = fullfile(root,'matlab','src','bits','impl','tinythread.cpp') ;
lib_src{end+1} = fullfile(root,'matlab','src','bits','imread.cpp') ;

% GPU-specific files
if opts.enableGpu
  lib_src{end+1} = fullfile(root,'matlab','src','bits','impl','im2row_gpu.cu') ;
  lib_src{end+1} = fullfile(root,'matlab','src','bits','impl','copy_gpu.cu') ;
  lib_src{end+1} = fullfile(root,'matlab','src','bits','datacu.cu') ;
  mex_src{end+1} = fullfile(root,'matlab','src','vl_cudatool.cu') ;
end

% cuDNN-specific files
if opts.enableCudnn
end

% Other files
if opts.enableImreadJpeg
  mex_src{end+1} = fullfile(root,'matlab','src', ['vl_imreadjpeg.' ext]) ;
  mex_src{end+1} = fullfile(root,'matlab','src', ['vl_imreadjpeg_old.' ext]) ;
  lib_src{end+1} = fullfile(root,'matlab','src', 'bits', 'impl', ['imread_' opts.imageLibrary '.cpp']) ;
end

% --------------------------------------------------------------------
%                                                   Setup CUDA toolkit
% --------------------------------------------------------------------

if opts.enableGpu
  opts.verbose && fprintf('%s: * CUDA configuration *\n', mfilename) ;

  % Find the CUDA Devkit
  if isempty(opts.cudaRoot), opts.cudaRoot = search_cuda_devkit(opts) ; end
  opts.verbose && fprintf('%s:\tCUDA: using CUDA Devkit ''%s''.\n', ...
                          mfilename, opts.cudaRoot) ;

  opts.nvccPath = fullfile(opts.cudaRoot, 'bin', 'nvcc') ;
  switch arch
    case 'win64', opts.cudaLibDir = fullfile(opts.cudaRoot, 'lib', 'x64') ;
    case 'maci64', opts.cudaLibDir = fullfile(opts.cudaRoot, 'lib') ;
    case 'glnxa64', opts.cudaLibDir = fullfile(opts.cudaRoot, 'lib64') ;
    otherwise, error('Unsupported architecture ''%s''.', arch) ;
  end

  % Set the nvcc method as default for Win platforms
  if strcmp(arch, 'win64') && isempty(opts.cudaMethod)
    opts.cudaMethod = 'nvcc';
  end

  % Activate the CUDA Devkit
  cuver = activate_nvcc(opts.nvccPath) ;
  opts.verbose && fprintf('%s:\tCUDA: using NVCC ''%s'' (%d).\n', ...
                          mfilename, opts.nvccPath, cuver) ;

  % Set the CUDA arch string (select GPU architecture)
  if isempty(opts.cudaArch), opts.cudaArch = get_cuda_arch(opts) ; end
  opts.verbose && fprintf('%s:\tCUDA: NVCC architecture string: ''%s''.\n', ...
                          mfilename, opts.cudaArch) ;
end

if opts.enableCudnn
  opts.cudnnIncludeDir = fullfile(opts.cudnnRoot, 'include') ;
  switch arch
    case 'win64', opts.cudnnLibDir = fullfile(opts.cudnnRoot, 'lib', 'x64') ;
    case 'maci64', opts.cudnnLibDir = fullfile(opts.cudnnRoot, 'lib') ;
    case 'glnxa64', opts.cudnnLibDir = fullfile(opts.cudnnRoot, 'lib64') ;
    otherwise, error('Unsupported architecture ''%s''.', arch) ;
  end
end

% --------------------------------------------------------------------
%                                                     Compiler options
% --------------------------------------------------------------------

% Build directories
flags.src_dir = fullfile(root, 'matlab', 'src') ;
flags.mex_dir = fullfile(root, 'matlab', 'mex') ;
flags.bld_dir = fullfile(flags.mex_dir, '.build');
if ~exist(fullfile(flags.bld_dir,'bits','impl'), 'dir')
  mkdir(fullfile(flags.bld_dir,'bits','impl')) ;
end

% BASE: Base flags passed to `mex` and `nvcc` always.
flags.base = {} ;
if opts.enableGpu, flags.base{end+1} = '-DENABLE_GPU' ; end
if opts.enableDouble, flags.base{end+1} = '-DENABLE_DOUBLE' ; end
if opts.enableCudnn
  flags.base{end+1} = '-DENABLE_CUDNN' ;
  flags.base{end+1} = ['-I"' opts.cudnnIncludeDir '"'] ;
end
if opts.verbose > 1, flags.base{end+1} = '-v' ; end
if opts.debug
  flags.base{end+1} = '-g' ;
  flags.base{end+1} = '-DDEBUG' ;
else
  flags.base{end+1} = '-O' ;
  flags.base{end+1} = '-DNDEBUG' ;
end

% MEX: Additional flags passed to `mex` for compiling C++
% code. CXX and CXXOPTIOM are passed directly to the encapsualted compiler.
flags.mex = {'-largeArrayDims'} ;
flags.cxx = {'--std=c++11'} ;
flags.cxxoptim = {} ;
if ~isempty(opts.mexConfig), flags.mex = horzcat(flags.mex, {'-f', opts.mexConfig}) ; end

% MEX: Additional flags passed to `mex` for compiling CUDA
% code. CXX and CXXOPTIOM are passed directly to the encapsualted compiler.
flags.mexcuda = {'-largeArrayDims'} ;
flags.mexcuda_cxx = {} ;
flags.mexcuda_cxxoptim = {} ;
if ~isempty(opts.mexCudaConfig), flags.mexcuda = horzcat(flags.mexcuda, {'-f', opts.mexCudaConfig}) ; end

% MEX_LINK: Additional flags passed to `mex` for linking.
flags.mexlink = {'-largeArrayDims','-lmwblas'} ;
flags.mexlink_ldflags = {} ;
flags.mexlink_ldoptimflags = {} ;
flags.mexlink_linklibs = {} ;

% NVCC: Additional flags passed to `nvcc` for compiling CUDA code.
flags.nvcc = {'-D_FORCE_INLINES', '--std=c++11', ...
  sprintf('-I"%s"',fullfile(matlabroot,'extern','include')), ...
  sprintf('-I"%s"',fullfile(toolboxdir('distcomp'),'gpu','extern','include')), ...
  opts.cudaArch} ;

switch arch
  case {'maci64','glnxa64'}
    flags.nvcc{end+1} = '--compiler-options=-fPIC' ;
    if ~opts.debug
      flags.cxxoptim = horzcat(flags.cxxoptim,'-mssse3','-ffast-math') ;
      flags.mexcuda_cxxoptim{end+1} = '--compiler-options=-mssse3,-ffast-math' ;
      flags.nvcc{end+1} = '--compiler-options=-mssse3,-ffast-math' ;
    end
end

if opts.enableGpu
  flags.mexlink = horzcat(flags.mexlink, ...
    {['-L"' opts.cudaLibDir '"'], '-lcudart', '-lcublas'}) ;
  switch arch
    case {'maci64', 'glnxa64'}
      flags.mexlink{end+1} = '-lmwgpu' ;
    case 'win64'
      flags.mexlink{end+1} = '-lgpu' ;
  end
  if opts.enableCudnn
    flags.mexlink{end+1} = ['-L"' opts.cudnnLibDir '"'] ;
    flags.mexlink{end+1} = '-lcudnn' ;
  end
end

switch arch
  case {'maci64'}
    flags.mex{end+1} = '-cxx' ;
    flags.nvcc{end+1} = '--compiler-options=-mmacosx-version-min=10.10' ;
    [s,r] = system('xcrun -f clang++') ;
    if s == 0
      flags.nvcc{end+1} = sprintf('--compiler-bindir="%s"',strtrim(r)) ;
    end
    if opts.enableGpu
      flags.mexlink_ldflags{end+1} = sprintf('-Wl,-rpath -Wl,"%s"', opts.cudaLibDir) ;
    end
    if opts.enableGpu && opts.enableCudnn
      flags.mexlink_ldflags{end+1} = sprintf('-Wl,-rpath -Wl,"%s"', opts.cudnnLibDir) ;
    end

  case {'glnxa64'}
    flags.mex{end+1} = '-cxx' ;
    flags.mexlink{end+1} = '-lrt' ;
    if opts.enableGpu
      flags.mexlink_ldflags{end+1} = sprintf('-Wl,-rpath -Wl,"%s"', opts.cudaLibDir) ;
    end
    if opts.enableGpu && opts.enableCudnn
      flags.mexlink_ldflags{end+1} = sprintf('-Wl,-rpath -Wl,"%s"', opts.cudnnLibDir) ;
    end

  case {'win64'}
    % VisualC does not pass this even if available in the CPU architecture
    flags.mex{end+1} = '-D__SSSE3__' ;
    cl_path = fileparts(check_clpath()); % check whether cl.exe in path
    flags.nvcc{end+1} = '--compiler-options=/MD' ;
    flags.nvcc{end+1} = sprintf('--compiler-bindir="%s"', cl_path) ;
end

if opts.enableImreadJpeg
  flags.mex = horzcat(flags.mex, opts.imageLibraryCompileFlags) ;
  flags.mexlink_linklibs = horzcat(flags.mexlink_linklibs, opts.imageLibraryLinkFlags) ;
end

% --------------------------------------------------------------------
%                                                          Command flags
% --------------------------------------------------------------------

if opts.verbose
  fprintf('%s: * Compiler and linker configurations *\n', mfilename) ;
  fprintf('%s: \tintermediate build products directory: %s\n', mfilename, flags.bld_dir) ;
  fprintf('%s: \tMEX files: %s/\n', mfilename, flags.mex_dir) ;
  fprintf('%s: \tBase options: %s\n', mfilename, strjoin(flags.base)) ;
  fprintf('%s: \tMEX CXX: %s\n', mfilename, strjoin(flags.mex)) ;
  fprintf('%s: \tMEX CXXFLAGS: %s\n', mfilename, strjoin(flags.cxx)) ;
  fprintf('%s: \tMEX CXXOPTIMFLAGS: %s\n', mfilename, strjoin(flags.cxxoptim)) ;
  fprintf('%s: \tMEX LINK: %s\n', mfilename, strjoin(flags.mexlink)) ;
  fprintf('%s: \tMEX LINK LDFLAGS: %s\n', mfilename, strjoin(flags.mexlink_ldflags)) ;
  fprintf('%s: \tMEX LINK LDOPTIMFLAGS: %s\n', mfilename, strjoin(flags.mexlink_ldoptimflags)) ;
  fprintf('%s: \tMEX LINK LINKLIBS: %s\n', mfilename, strjoin(flags.mexlink_linklibs)) ;
end
if opts.verbose && opts.enableGpu
  fprintf('%s: \tMEX CUDA: %s\n', mfilename, strjoin(flags.mexcuda)) ;
  fprintf('%s: \tMEX CUDA CXXFLAGS: %s\n', mfilename, strjoin(flags.mexcuda_cxx)) ;
  fprintf('%s: \tMEX CUDA CXXOPTIMFLAGS: %s\n', mfilename, strjoin(flags.mexcuda_cxxoptim)) ;
end
if opts.verbose && opts.enableGpu && strcmp(opts.cudaMethod,'nvcc')
  fprintf('%s: \tNVCC: %s\n', mfilename, strjoin(flags.nvcc)) ;
end
if opts.verbose && opts.enableImreadJpeg
  fprintf('%s: * Reading images *\n', mfilename) ;
  fprintf('%s: \tvl_imreadjpeg enabled\n', mfilename) ;
  fprintf('%s: \timage library: %s\n', mfilename, opts.imageLibrary) ;
  fprintf('%s: \timage library compile flags: %s\n', mfilename, strjoin(opts.imageLibraryCompileFlags)) ;
  fprintf('%s: \timage library link flags: %s\n', mfilename, strjoin(opts.imageLibraryLinkFlags)) ;
end

% --------------------------------------------------------------------
%                                                              Compile
% --------------------------------------------------------------------

% Apply pre-compilation modifier function to adjust the flags and
% parameters. This can be used to add additional files to compile on the
% fly.
if ~isempty(opts.preCompileFn)
  [opts, mex_src, lib_src, flags] = opts.preCompileFn(opts, mex_src, lib_src, flags) ;
end

% Compile intermediate object files
srcs = horzcat(lib_src,mex_src) ;
for i = 1:numel(horzcat(lib_src, mex_src))
  [~,~,ext] = fileparts(srcs{i}) ; ext(1) = [] ;
  objfile = toobj(flags.bld_dir,srcs{i});
  if strcmp(ext,'cu')
    if strcmp(opts.cudaMethod,'nvcc')
      nvcc_compile(opts, srcs{i}, objfile, flags) ;
    else
      mexcuda_compile(opts, srcs{i}, objfile, flags) ;
    end
  else
    mex_compile(opts, srcs{i}, objfile, flags) ;
  end
  assert(exist(objfile, 'file') ~= 0, 'Compilation of %s failed.', objfile);
end

% Link MEX files
for i = 1:numel(mex_src)
  objs = toobj(flags.bld_dir, [mex_src(i), lib_src]) ;
  mex_link(opts, objs, flags.mex_dir, flags) ;
end

% Reset path adding the mex subdirectory just created
vl_setupnn() ;

% Save the last compile flags to the build dir
if isempty(opts.preCompileFn)
  save(fullfile(flags.bld_dir, 'last_compile_opts.mat'), '-struct', 'opts');
end

% --------------------------------------------------------------------
%                                                    Utility functions
% --------------------------------------------------------------------

% --------------------------------------------------------------------
function done = check_deps(opts, tgt, src)
% --------------------------------------------------------------------
done = false ;
if ~iscell(src), src = {src} ; end
if ~opts.continue, return ; end
if ~exist(tgt,'file'), return ; end
ttime = dir(tgt) ; ttime = ttime.datenum ;
for i=1:numel(src)
  stime = dir(src{i}) ; stime = stime.datenum ;
  if stime > ttime, return ; end
end
fprintf('%s: ''%s'' already there, skipping.\n', mfilename, tgt) ;
done = true ;

% --------------------------------------------------------------------
function objs = toobj(bld_dir, srcs)
% --------------------------------------------------------------------
str = [filesep, 'src', filesep]; % NASTY
multiple = iscell(srcs) ;
if ~multiple, srcs = {srcs} ; end
objs = cell(1, numel(srcs));
for t = 1:numel(srcs)
  i = strfind(srcs{t},str);
  objs{t} = fullfile(bld_dir, srcs{t}(i+numel(str):end)) ;
end
if ~multiple, objs = objs{1} ; end
objs = regexprep(objs,'.cpp$',['.' objext]) ;
objs = regexprep(objs,'.cu$',['.' objext]) ;
objs = regexprep(objs,'.c$',['.' objext]) ;

% --------------------------------------------------------------------
function mex_compile(opts, src, tgt, flags)
% --------------------------------------------------------------------
if check_deps(opts, tgt, src), return ; end
args = horzcat({'-c', '-outdir', fileparts(tgt), src}, ...
  flags.base, flags.mex, ...
  {['CXXFLAGS=$CXXFLAGS ' strjoin(flags.cxx)]}, ...
  {['CXXOPTIMFLAGS=$CXXOPTIMFLAGS ' strjoin(flags.cxxoptim)]}) ;
opts.verbose && fprintf('%s: MEX CC: %s\n', mfilename, strjoin(args)) ;
mex(args{:}) ;

% --------------------------------------------------------------------
function mexcuda_compile(opts, src, tgt, flags)
% --------------------------------------------------------------------
if check_deps(opts, tgt, src), return ; end
% Hacky fix: MATLAB includes the -ansi option by default, which
% prevents -std=c++11 to work. This could be solved by editing the
% mex configuration file; for convenience, we take it out here by
% avoiding to append to the default flags.
glue = '$CXXFLAGS' ;
switch computer('arch')
  case {'glnxa64', 'maci64'}
    glue = '--compiler-options=-fexceptions,-fPIC,-fno-omit-frame-pointer,-pthread' ;
end
args = horzcat({'-c', '-outdir', fileparts(tgt), src}, ...
  flags.base, flags.mexcuda, ...
  {['CXXFLAGS=' glue ' ' strjoin(flags.mexcuda_cxx)]}, ...
  {['CXXOPTIMFLAGS=$CXXOPTIMFLAGS ' strjoin(flags.mexcuda_cxxoptim)]}) ;
opts.verbose && fprintf('%s: MEX CUDA: %s\n', mfilename, strjoin(args)) ;
mexcuda(args{:}) ;

% --------------------------------------------------------------------
function nvcc_compile(opts, src, tgt, flags)
% --------------------------------------------------------------------
if check_deps(opts, tgt, src), return ; end
nvcc_path = fullfile(opts.cudaRoot, 'bin', 'nvcc');
nvcc_cmd = sprintf('"%s" -c -o "%s" "%s" %s ', ...
                   nvcc_path, tgt, src, ...
                   strjoin(horzcat(flags.base,flags.nvcc)));
opts.verbose && fprintf('%s: NVCC CC: %s\n', mfilename, nvcc_cmd) ;
status = system(nvcc_cmd);
if status, error('Command %s failed.', nvcc_cmd); end;

% --------------------------------------------------------------------
function mex_link(opts, objs, mex_dir, flags)
% --------------------------------------------------------------------
args = horzcat({'-outdir', mex_dir}, ...
  flags.base, flags.mexlink, ...
  {['LDFLAGS=$LDFLAGS ' strjoin(flags.mexlink_ldflags)]}, ...
  {['LDOPTIMFLAGS=$LDOPTIMFLAGS ' strjoin(flags.mexlink_ldoptimflags)]}, ...
  {['LINKLIBS=' strjoin(flags.mexlink_linklibs) ' $LINKLIBS']}, ...
  objs) ;
opts.verbose && fprintf('%s: MEX LINK: %s\n', mfilename, strjoin(args)) ;
mex(args{:}) ;

% --------------------------------------------------------------------
function ext = objext()
% --------------------------------------------------------------------
% Get the extension for an 'object' file for the current computer
% architecture
switch computer('arch')
  case 'win64', ext = 'obj';
  case {'maci64', 'glnxa64'}, ext = 'o' ;
  otherwise, error('Unsupported architecture %s.', computer) ;
end

% --------------------------------------------------------------------
function cl_path = check_clpath()
% --------------------------------------------------------------------
% Checks whether the cl.exe is in the path (needed for the nvcc). If
% not, tries to guess the location out of mex configuration.
cc = mex.getCompilerConfigurations('c++');
if isempty(cc)
  error(['Mex is not configured.'...
    'Run "mex -setup" to configure your compiler. See ',...
    'http://www.mathworks.com/support/compilers ', ...
    'for supported compilers for your platform.']);
end
cl_path = fullfile(cc.Location, 'VC', 'bin', 'amd64');
[status, ~] = system('cl.exe -help');
if status == 1
  warning('CL.EXE not found in PATH. Trying to guess out of mex setup.');
  prev_path = getenv('PATH');
  setenv('PATH', [prev_path ';' cl_path]);
  status = system('cl.exe');
  if status == 1
    setenv('PATH', prev_path);
    error('Unable to find cl.exe');
  else
    fprintf('Location of cl.exe (%s) successfully added to your PATH.\n', ...
      cl_path);
  end
end

% -------------------------------------------------------------------------
function paths = which_nvcc()
% -------------------------------------------------------------------------
switch computer('arch')
  case 'win64'
    [~, paths] = system('where nvcc.exe');
    paths = strtrim(paths);
    paths = paths(strfind(paths, '.exe'));
  case {'maci64', 'glnxa64'}
    [~, paths] = system('which nvcc');
    paths = strtrim(paths) ;
end

% -------------------------------------------------------------------------
function cuda_root = search_cuda_devkit(opts)
% -------------------------------------------------------------------------
% This function tries to to locate a working copy of the CUDA Devkit.

opts.verbose && fprintf(['%s:\tCUDA: searching for the CUDA Devkit' ...
                    ' (use the option ''CudaRoot'' to override):\n'], mfilename);

% Propose a number of candidate paths for NVCC
paths = {getenv('MW_NVCC_PATH')} ;
paths = [paths, which_nvcc()] ;
for v = {'5.5', '6.0', '6.5', '7.0', '7.5', '8.0', '8.5', '9.0', '9.5', '10.0'}
  switch computer('arch')
    case 'glnxa64'
      paths{end+1} = sprintf('/usr/local/cuda-%s/bin/nvcc', char(v)) ;
    case 'maci64'
      paths{end+1} = sprintf('/Developer/NVIDIA/CUDA-%s/bin/nvcc', char(v)) ;
    case 'win64'
      paths{end+1} = sprintf('C:\\Program Files\\NVIDIA GPU Computing Toolkit\\CUDA\\v%s\\bin\\nvcc.exe', char(v)) ;
  end
end
paths{end+1} = sprintf('/usr/local/cuda/bin/nvcc') ;

% Validate each candidate NVCC path
for i=1:numel(paths)
  nvcc(i).path = paths{i} ;
  [nvcc(i).isvalid, nvcc(i).version] = validate_nvcc(paths{i}) ;
end
if opts.verbose
  fprintf('\t| %5s | %5s | %-70s |\n', 'valid', 'ver', 'NVCC path') ;
  for i=1:numel(paths)
    fprintf('\t| %5d | %5d | %-70s |\n', ...
            nvcc(i).isvalid, nvcc(i).version, nvcc(i).path) ;
  end
end

% Pick an entry
index = find([nvcc.isvalid]) ;
if isempty(index)
  error('Could not find a valid NVCC executable\n') ;
end
[~, newest] = max([nvcc(index).version]);
nvcc = nvcc(index(newest)) ;
cuda_root = fileparts(fileparts(nvcc.path)) ;

if opts.verbose
  fprintf('%s:\tCUDA: choosing NVCC compiler ''%s'' (version %d)\n', ...
          mfilename, nvcc.path, nvcc.version) ;
end

% -------------------------------------------------------------------------
function [valid, cuver]  = validate_nvcc(nvccPath)
% -------------------------------------------------------------------------
[status, output] = system(sprintf('"%s" --version', nvccPath)) ;
valid = (status == 0) ;
if ~valid
  cuver = 0 ;
  return ;
end
match = regexp(output, 'V(\d+\.\d+\.\d+)', 'match') ;
if isempty(match), valid = false ; return ; end
cuver = [1e4 1e2 1] * sscanf(match{1}, 'V%d.%d.%d') ;

% --------------------------------------------------------------------
function cuver = activate_nvcc(nvccPath)
% --------------------------------------------------------------------

% Validate the NVCC compiler installation
[valid, cuver] = validate_nvcc(nvccPath) ;
if ~valid
  error('The NVCC compiler ''%s'' does not appear to be valid.', nvccPath) ;
end

% Make sure that NVCC is visible by MEX by setting the MW_NVCC_PATH
% environment variable to the NVCC compiler path
if ~strcmp(getenv('MW_NVCC_PATH'), nvccPath)
  warning('Setting the ''MW_NVCC_PATH'' environment variable to ''%s''', nvccPath) ;
  setenv('MW_NVCC_PATH', nvccPath) ;
end

% In some operating systems and MATLAB versions, NVCC must also be
% available in the command line search path. Make sure that this is%
% the case.
[valid_, cuver_] = validate_nvcc('nvcc') ;
if ~valid_ || cuver_ ~= cuver
  warning('NVCC not found in the command line path or the one found does not matches ''%s''.', nvccPath);
  nvccDir = fileparts(nvccPath) ;
  prevPath = getenv('PATH') ;
  switch computer
    case 'PCWIN64', separator = ';' ;
    case {'GLNXA64', 'MACI64'}, separator = ':' ;
  end
  setenv('PATH', [nvccDir separator prevPath]) ;
  [valid_, cuver_] = validate_nvcc('nvcc') ;
  if ~valid_ || cuver_ ~= cuver
    setenv('PATH', prevPath) ;
    error('Unable to set the command line path to point to ''%s'' correctly.', nvccPath) ;
  else
    fprintf('Location of NVCC (%s) added to your command search PATH.\n', nvccDir) ;
  end
end

% --------------------------------------------------------------------
function cudaArch = get_cuda_arch(opts)
% --------------------------------------------------------------------
opts.verbose && fprintf('%s:\tCUDA: determining GPU compute capability (use the ''CudaArch'' option to override)\n', mfilename);
try
  gpu_device = gpuDevice();
  arch = str2double(strrep(gpu_device.ComputeCapability, '.', ''));
  supparchs = get_nvcc_supported_archs(opts.nvccPath);
  [~, archi] = max(min(supparchs - arch, 0));
  arch_code = num2str(supparchs(archi));
  assert(~isempty(arch_code));
  cudaArch = ...
      sprintf('-gencode=arch=compute_%s,code=\\\"sm_%s,compute_%s\\\" ', ...
              arch_code, arch_code, arch_code) ;
catch
  opts.verbose && fprintf(['%s:\tCUDA: cannot determine the capabilities of the installed GPU and/or CUDA; ' ...
                      'falling back to default\n'], mfilename);
  cudaArch = opts.defCudaArch;
end

% --------------------------------------------------------------------
function archs = get_nvcc_supported_archs(nvccPath)
<<<<<<< HEAD
% --------------------------------------------------------------------
switch computer('arch')
  case {'win64'}
    [~, hstring] = system([nvccPath ' --help']);
  otherwise
    % fix possible output corruption (see manual)
    [~, hstring] = system([nvccPath ' --help < /dev/null']);
end
archs = regexp(hstring, '''sm_(\d{2})''', 'tokens');
archs = cellfun(@(a) str2double(a{1}), archs);
=======
[status, hstring] = system(['"', nvccPath '" --help']);
archs = regexp(hstring, '''sm_(\d{2})''', 'tokens');
archs = cellfun(@(a) str2double(a{1}), archs);
if status, error('NVCC command failed: %s', hstring); end;
>>>>>>> 85c6f119
<|MERGE_RESOLUTION|>--- conflicted
+++ resolved
@@ -771,20 +771,14 @@
 
 % --------------------------------------------------------------------
 function archs = get_nvcc_supported_archs(nvccPath)
-<<<<<<< HEAD
 % --------------------------------------------------------------------
 switch computer('arch')
   case {'win64'}
-    [~, hstring] = system([nvccPath ' --help']);
+    [status, hstring] = system(sprintf('"%s" --help',nvccPath));
   otherwise
     % fix possible output corruption (see manual)
-    [~, hstring] = system([nvccPath ' --help < /dev/null']);
+    [status, hstring] = system(sprintf('"%s" --help < /dev/null',nvccPath)) ;
 end
 archs = regexp(hstring, '''sm_(\d{2})''', 'tokens');
 archs = cellfun(@(a) str2double(a{1}), archs);
-=======
-[status, hstring] = system(['"', nvccPath '" --help']);
-archs = regexp(hstring, '''sm_(\d{2})''', 'tokens');
-archs = cellfun(@(a) str2double(a{1}), archs);
-if status, error('NVCC command failed: %s', hstring); end;
->>>>>>> 85c6f119
+if status, error('NVCC command failed: %s', hstring); end;