--- conflicted
+++ resolved
@@ -207,32 +207,22 @@
                                     outputDesc, (type*)output.getMemory() + outputGrpOffset)) ;
 
       if (biases) {
-<<<<<<< HEAD
         type alpha = 1.0f ;
         type beta = 1.0f ;
-        CHECK(cudnnAddTensor(handle,
-=======
-        float alpha = 1.0f ;
-        float beta = 1.0f ;
->>>>>>> 05057388
 #if (CUDNN_VERSION < 4000)
         CHECK(cudnnAddTensor(handle,
                              CUDNN_ADD_SAME_C,
                              &alpha,
                              biasesDesc, (type const*)biases.getMemory() + biasesGrpOffset,
                              &beta,
-<<<<<<< HEAD
                              outputDesc, (type*)output.getMemory() + outputGrpOffset)) ;
-=======
-                             outputDesc, output.getMemory() + outputGrpOffset)) ;
 #else
         CHECK(cudnnAddTensor(handle,
                              &alpha,
-                             biasesDesc, biases.getMemory() + biasesGrpOffset,
+                             biasesDesc, (type const*)biases.getMemory() + biasesGrpOffset,
                              &beta,
-                             outputDesc, output.getMemory() + outputGrpOffset)) ;
-#endif
->>>>>>> 05057388
+                             outputDesc, (type*)output.getMemory() + outputGrpOffset)) ;
+#endif
       }
     }
 
@@ -474,28 +464,12 @@
 
       if (derFilters) {
         ptrdiff_t dataGrpOffset = (data.getHeight() * data.getWidth() * derFilters.getDepth()) *  g ;
-<<<<<<< HEAD
         type alpha = 1 ;
         type beta = 0 ;
 #if (CUDNN_VERSION >= 3000)
         CHECK(
-=======
-        float alpha = 1 ;
-        float beta = 0 ;
->>>>>>> 05057388
-#if (CUDNN_VERSION >= 4000)
-        CHECK(cudnnConvolutionBackwardFilter
-              (handle,
-               &alpha,
-               dataDesc, data.getMemory() + dataGrpOffset,
-               derOutputDesc, derOutput.getMemory() + derOutputGrpOffset,
-               convDesc,
-               context.getCudaHelper().cudnnConvolutionBwdFilterAlgo,
-               workSpace, workSpaceSize,
-               &beta,
-               filtersDesc, derFilters.getMemory() + filtersGrpOffset)) ;
-#elif (CUDNN_VERSION >= 3000)
-        CHECK(cudnnConvolutionBackwardFilter_v3
+              IF_CUDNN_GE4(cudnnConvolutionBackwardFilter)
+              IF_CUDNN_GE3_LT4(cudnnConvolutionBackwardFilter_v3)
               (handle,
                &alpha,
                dataDesc, (type const*)data.getMemory() + dataGrpOffset,
@@ -522,19 +496,10 @@
         type alpha = 1 ;
         type beta = 0 ;
 
-#if (CUDNN_VERSION >= 4000)
-        CHECK(cudnnConvolutionBackwardData
-              (handle,
-               &alpha,
-               filtersDesc, filters.getMemory() + filtersGrpOffset,
-               derOutputDesc, derOutput.getMemory() + derOutputGrpOffset,
-               convDesc,
-               context.getCudaHelper().cudnnConvolutionBwdDataAlgo,
-               workSpace, workSpaceSize,
-               &beta,
-               dataDesc, derData.getMemory() + dataGrpOffset)) ;
-#elif (CUDNN_VERSION >= 3000)
-        CHECK(cudnnConvolutionBackwardData_v3
+#if (CUDNN_VERSION >= 3000)
+        CHECK(
+              IF_CUDNN_GE4(cudnnConvolutionBackwardData)
+              IF_CUDNN_GE3_LT4(cudnnConvolutionBackwardData_v3)
               (handle,
                &alpha,
                filtersDesc, (type const*)filters.getMemory() + filtersGrpOffset,
