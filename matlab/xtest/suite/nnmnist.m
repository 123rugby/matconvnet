--- conflicted
+++ resolved
@@ -15,10 +15,7 @@
       clear mex ; % will reset GPU, remove MCN to avoid crashing
                   % MATLAB on exit (BLAS issues?)
       if strcmp(test.currentDataType, 'double'), return ; end
-<<<<<<< HEAD
-=======
       rng(0);  % fix random seed, for reproducible tests
->>>>>>> 32aee3b0
       switch test.currentDevice
         case 'cpu'
           gpus = [];
