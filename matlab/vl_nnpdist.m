--- conflicted
+++ resolved
@@ -83,11 +83,7 @@
     elseif p == 2
       y1 = sqrt(sum(d.*d,3)) ;
     else
-<<<<<<< HEAD
-      y = sum(abs(d).^p,3).^(1/p) ;
-=======
       y1 = sum(abs(d).^p,3).^(1/p) ;
->>>>>>> 755a1bc4
     end
   else
     if p == 1
@@ -110,11 +106,7 @@
     elseif p == 2
       y1 = sum(d.*d,3) ;
     else
-<<<<<<< HEAD
-      y = sum(abs(d).^p,3) ;
-=======
       y1 = sum(abs(d).^p,3) ;
->>>>>>> 755a1bc4
     end
   else
     if p == 1
@@ -131,19 +123,10 @@
 
 if isempty(dzdy)
   if ~isempty(opts.instanceWeights)
-<<<<<<< HEAD
-    y = bsxfun(@times, opts.instanceWeights, y) ;
-  end
-  if opts.aggregate
-    y = sum(sum(y)) ;
-  end
-end
-=======
     y1 = bsxfun(@times, opts.instanceWeights, y1) ;
   end
   if opts.aggregate
     y1 = sum(sum(y1)) ;
   end
 end
-if ~isempty(dzdy), y2 = -y1; end
->>>>>>> 755a1bc4
+if ~isempty(dzdy), y2 = -y1; end