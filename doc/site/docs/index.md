--- conflicted
+++ resolved
@@ -83,11 +83,7 @@
   @inproceedings{vedaldi15matconvnet,
       author    = {A. Vedaldi and K. Lenc},
       title     = {MatConvNet -- Convolutional Neural Networks for MATLAB},
-<<<<<<< HEAD
-      booktitle = {Proceeding of the {ACM} Int. Conf. on Multimedia}
-=======
       booktitle = {Proceeding of the {ACM} Int. Conf. on Multimedia},
->>>>>>> 80886358
       year      = {2015},
   }</pre>
   </div>
